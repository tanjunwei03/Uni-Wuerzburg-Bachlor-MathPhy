--- conflicted
+++ resolved
@@ -1,8 +1,4 @@
-<<<<<<< HEAD
-This is pdfTeX, Version 3.141592653-2.6-1.40.26 (MiKTeX 24.3.31) (preloaded format=pdflatex 2024.4.7)  10 JUL 2024 21:01
-=======
 This is pdfTeX, Version 3.141592653-2.6-1.40.25 (MiKTeX 23.10) (preloaded format=pdflatex 2023.10.11)  8 JUL 2024 13:43
->>>>>>> 77d1b8c1
 entering extended mode
  restricted \write18 enabled.
  %&-line parsing enabled.
@@ -1119,14 +1115,10 @@
 
 
 [1{C:/Users/junwe/AppData/Local/MiKTeX/fonts/map/pdftex/pdftex.map}] [2]
-<<<<<<< HEAD
-[3]
-LaTeX Font Info:    Trying to load font information for U+euf on input line 156
-=======
 LaTeX Font Info:    Trying to load font information for U+euf on input line 148
->>>>>>> 77d1b8c1
 .
- (C:\Users\junwe\AppData\Local\Programs\MiKTeX\tex/latex/amsfonts\ueuf.fd
+
+(C:\Users\junwe\AppData\Local\Programs\MiKTeX\tex/latex/amsfonts\ueuf.fd
 File: ueuf.fd 2013/01/14 v3.01 Euler Fraktur
 )
 No file exam.bbl.
@@ -1134,7 +1126,7 @@
 Package caption Warning: Unused \captionsetup[table] on input line 43.
 See the caption package documentation for explanation.
 
-[4] (exam.aux)
+[3] (exam.aux)
  ***********
 LaTeX2e <2023-06-01> patch level 1
 L3 programming layer <2023-08-29>
@@ -1143,17 +1135,10 @@
 (rerunfilecheck)             Checksum: D108ADC5D9146E301BFC4F2DC64FA261;828.
  ) 
 Here is how much of TeX's memory you used:
-<<<<<<< HEAD
- 33004 strings out of 474423
- 660549 string characters out of 5741719
- 1953496 words of memory out of 5000000
- 54778 multiletter control sequences out of 15000+600000
-=======
  32942 strings out of 475247
  657084 string characters out of 5757791
  1945785 words of memory out of 5000000
  53890 multiletter control sequences out of 15000+600000
->>>>>>> 77d1b8c1
  567093 words of font info for 72 fonts, out of 8000000 for 9000
  1141 hyphenation exceptions out of 8191
  101i,14n,107p,543b,1144s stack positions out of 10000i,1000n,20000p,200000b,200000s
@@ -1176,15 +1161,8 @@
 KTeX/fonts/type1/public/amsfonts/cm/cmti10.pfb><C:/Users/junwe/AppData/Local/Pr
 ograms/MiKTeX/fonts/type1/public/amsfonts/euler/eufm10.pfb><C:/Users/junwe/AppD
 ata/Local/Programs/MiKTeX/fonts/type1/public/amsfonts/symbols/msbm10.pfb>
-<<<<<<< HEAD
-Output written on exam.pdf (4 pages, 213087 bytes).
-PDF statistics:
- 225 PDF objects out of 1000 (max. 8388607)
- 54 named destinations out of 1000 (max. 500000)
-=======
 Output written on exam.pdf (3 pages, 210780 bytes).
 PDF statistics:
  220 PDF objects out of 1000 (max. 8388607)
  52 named destinations out of 1000 (max. 500000)
->>>>>>> 77d1b8c1
  197 words of extra memory for PDF output out of 10000 (max. 10000000)
